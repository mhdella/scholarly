import numpy as np
import itertools as it # handling iterators like count()
import time # used for sleep()
import shutil # enables copying data without using memory with copyfileobj()
import os # manipulation of file system
import sys # used for exit()

os.environ['TF_CPP_MIN_LOG_LEVEL'] = '2' # ignore tensorflow warnings

import tensorflow_hub as hub
import tensorflow as tf


def download_elmo_model():
    ''' Download the pre-trained ELMo model and store it in /elmo.'''

    if not os.path.isdir("elmo"):
        # download ELMo model
        print("Downloading compressed ELMo model...", end = " ")
        url = "https://tfhub.dev/google/elmo/2?tf-hub-format=compressed"
        wget.download(url, out="elmo.tar.gz")
        print("Done!")

        # uncompress ELMo model
        print("Uncompressing into the 'elmo' directory...", end = " ")
        os.system("mkdir elmo") # create directory
        with tarfile.open("elmo.tar.gz") as tar:
            tar.extractall("elmo")
        os.remove("elmo.tar.gz")
        print("Done!")


def extract(file_name, path = "data", batch_size = 10,
        doomsday_clock = np.inf, confirmation = False):
    ''' Extract ELMo features from file and store them as a csv file.

    INPUT:
        str file_name       =   name of file, without file extension
        str path            =   output folder
        int batch_size      =   amount of texts processed at a time
        int doomsday_clock  =   stop script after this many iterations
        bool confirmation   =   prompt user before merging batches.
                                this is helpful when prototyping,
                                as otherwise it'll merge whatever
                                it has when aborting script'''
    
    # load the ELMo model
    model = hub.Module("elmo", trainable = True)
            
    print("Extracting ELMo features...")
    
    # infinite loop
    for i in it.count():
        
        # if it's doomsday then exit python
        if doomsday_clock == 0:
            sys.exit('Doomsday clock ticked out.\n')

        full_path = os.path.join(path, f"{file_name}_elmo_{i}.csv")
        if not os.path.isfile(full_path):
            # sleep for one second, which should reduce cpu load 
            time.sleep(1)

            # open tensorflow session
            with tf.Session() as sess:
                
                # get the next batch and break loop if it does not exist 
                full_path = os.path.join(path, f"{file_name}_clean.csv")
                try:
                    batch = np.loadtxt(
                        fname = full_path,
                        delimiter = '\n',
                        skiprows = i * batch_size,
                        max_rows = batch_size,
                        dtype = object
                        )
                
                    # initialise session
                    sess.run(tf.global_variables_initializer())
                    sess.run(tf.tables_initializer())
                    
                    # extract ELMo features
                    embeddings = model(
                        batch, 
                        signature = "default", 
                        as_dict = True
                        )["elmo"]

                    # save the average ELMo features for every title+abstract
                    elmo_data = sess.run(tf.reduce_mean(embeddings, 1))
                
                    # save ELMo features for the batch into a csv file
                    temp_file_name = f"{file_name}_elmo_{i}.csv"
                    full_path = os.path.join(path, temp_file_name)
                    np.savetxt(full_path, elmo_data, delimiter = ',')
                    
                    # doomsday clock gets one step closer to doomsday
                    # if doomsday_clock == np.inf then this stays np.inf
                    doomsday_clock -= 1
                except:
                    break

        print(f"ELMo processed {(i+1) * batch_size} papers...", end = "\r")
    
    # ask user if they want to merge batches
    if confirmation:
        cont = None
    else:
        cont = 'y'

    while cont not in {'y','n'}:
        cont = input('Processed all batches. Merge them all and delete batches? (y/n) \n > ')
        if cont not in {'y','n'}:
            print("Please answer 'y' for yes or 'n' for no.")
    
    if cont == 'y':
        # concatenate all temporary csv files into a single csv file
        # this uses the shutil.copyfileobj() function, which doesn't
        # store the files in memory
        full_path = os.path.join(path, f"{file_name}_elmo.csv")
        with open(full_path, 'wb+') as file_out:
            for i in it.count():
                try:
                    full_path = os.path.join(path, f"{file_name}_elmo_{i}.csv")
                    with open(full_path, "rb") as file_in:
                        shutil.copyfileobj(file_in, file_out)
                except:
                    break

        # remove all the temporary batch files
        for i in it.count():
            try:
                full_path = os.path.join(path, f"{file_name}_elmo_{i}.csv")
                os.remove(full_path)
            except:
                break

<<<<<<< HEAD
    print("All done!" + " " * 25)
=======
    print("All done with ELMo feature extraction!" + " " * 100)
>>>>>>> 494e40eb
<|MERGE_RESOLUTION|>--- conflicted
+++ resolved
@@ -135,8 +135,4 @@
             except:
                 break
 
-<<<<<<< HEAD
-    print("All done!" + " " * 25)
-=======
-    print("All done with ELMo feature extraction!" + " " * 100)
->>>>>>> 494e40eb
+    print("All done with ELMo feature extraction!" + " " * 25)