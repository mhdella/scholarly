import numpy as np
import itertools as it # handling iterators like count()
<<<<<<< HEAD
import time # used for sleep()
=======
import shutil # enables copying data without using memory with copyfileobj()
import os # manipulation of file system
>>>>>>> 5394ba81

os.environ['TF_CPP_MIN_LOG_LEVEL'] = '2' # ignore tensorflow warnings

import tensorflow_hub as hub
import tensorflow as tf


def download_elmo_model():
    if not os.path.isdir("elmo"):
        # download ELMo model
        print("Downloading compressed ELMo model...", end = " ")
        url = "https://tfhub.dev/google/elmo/2?tf-hub-format=compressed"
        wget.download(url, out="elmo.tar.gz")
        print("Done!")

        # uncompress ELMo model
        print("Uncompressing into the 'elmo' directory...", end = " ")
        os.system("mkdir elmo") # create directory
        with tarfile.open("elmo.tar.gz") as tar:
            tar.extractall("elmo")
        os.remove("elmo.tar.gz")
        print("Done!")

<<<<<<< HEAD
def extract(file_name, path = "data", batch_size = 10):
=======

def extract(file_name, path = "data", batch_size = 10):

>>>>>>> 5394ba81
    # load the ELMo model
    model = hub.Module("elmo", trainable = True)
            
    print("Extracting ELMo features...")
    
    # infinite loop
    for i in it.count():
        full_path = os.path.join(path, f"{file_name}_elmo_{i}.csv")
        if not os.path.isfile(full_path):
            # sleep for one second, which should reduce cpu load 
            time.sleep(1)

            # open tensorflow session
            with tf.Session() as sess:
                
                # get the next batch and break loop if it does not exist 
                full_path = os.path.join(path, f"{file_name}_clean.csv")
                try:
                    batch = np.loadtxt(
                        fname = full_path,
                        delimiter = '\n',
                        skiprows = i * batch_size,
                        max_rows = batch_size,
                        dtype = object
                        )
                
                    # initialise session
                    sess.run(tf.global_variables_initializer())
                    sess.run(tf.tables_initializer())
                    
                    # extract ELMo features
                    embeddings = model(
                        batch, 
                        signature = "default", 
                        as_dict = True
                        )["elmo"]

<<<<<<< HEAD
                # save the average ELMo features for every title+abstract
                elmo_data = sess.run(tf.reduce_mean(embeddings, 1))
            
                # save ELMo features for the batch into a pickle file
                temp_pickle_file_name = f"{file_name}_elmo_{i}.pickle"
                full_path = os.path.join(path, temp_pickle_file_name)
                with open(full_path, "wb") as pickle_out:
                    pickle.dump(elmo_data, pickle_out)
                
                # remove reference to variables to save memory
                del temp_pickle_file_name
                del full_path
                del batch
                del embeddings
                del elmo_data
=======
                    # save the average ELMo features for every title+abstract
                    elmo_data = sess.run(tf.reduce_mean(embeddings, 1))
                
                    # save ELMo features for the batch into a csv file
                    temp_file_name = f"{file_name}_elmo_{i}.csv"
                    full_path = os.path.join(path, temp_file_name)
                    np.savetxt(full_path, elmo_data, delimiter = ',')
                except:
                    break
>>>>>>> 5394ba81

        print(f"ELMo processed {(i+1) * batch_size} papers...", end = "\r")
    
<<<<<<< HEAD
    # concatenate all batches into a single array 'elmo_batches'
    elmo_batches = np.ones((1,1024))
    for i in it.count():
        temp_pickle_file_name = f"{file_name}_elmo_{i}.pickle"
        full_path = os.path.join(path, temp_pickle_file_name)
        try:
            with open(full_path, "rb") as pickle_in:
                batch = np.asarray(pickle.load(pickle_in))
        except:
            break
        elmo_batches = np.vstack((elmo_batches, batch))

    # save into a pickle file
    full_path = os.path.join(path, f"{file_name}_elmo.pickle")
    with open(full_path, "wb") as pickle_out:
        pickle.dump(elmo_batches[1:, :], pickle_out)
    
    # remove all the temporary batch pickle files
    for i in it.count():
        temp_pickle_file_name = f"{file_name}_elmo_{i}.pickle"
        full_path = os.path.join(path, temp_pickle_file_name)
        try:
            os.remove(full_path)
        except:
            break
=======
    # ask user if they want to merge batches    
    cont = None
    while cont not in {'y','n'}:
        cont = input('Processed all batches. Merge them all and delete batches? (y/n)')
        if cont not in {'y','n'}:
            print("Please answer 'y' for yes or 'n' for no.")
    
    if cont = 'y'
        # concatenate all temporary csv files into a single csv file
        # this uses the shutil.copyfileobj() function, which doesn't
        # store the files in memory
        full_path = os.path.join(path, f"{file_name}_elmo.csv")
        with open(full_path, 'wb+') as file_out:
            for i in it.count():
                try:
                    full_path = os.path.join(path, f"{file_name}_elmo_{i}.csv")
                    with open(full_path, "rb") as file_in:
                        shutil.copyfileobj(file_in, file_out)
                except:
                    break

        # remove all the temporary batch files
        for i in it.count():
            try:
                full_path = os.path.join(path, f"{file_name}_elmo_{i}.csv")
                os.remove(full_path)
            except:
                break
>>>>>>> 5394ba81

    print("All done!" + " " * 100)<|MERGE_RESOLUTION|>--- conflicted
+++ resolved
@@ -1,11 +1,8 @@
 import numpy as np
 import itertools as it # handling iterators like count()
-<<<<<<< HEAD
 import time # used for sleep()
-=======
 import shutil # enables copying data without using memory with copyfileobj()
 import os # manipulation of file system
->>>>>>> 5394ba81
 
 os.environ['TF_CPP_MIN_LOG_LEVEL'] = '2' # ignore tensorflow warnings
 
@@ -29,13 +26,7 @@
         os.remove("elmo.tar.gz")
         print("Done!")
 
-<<<<<<< HEAD
 def extract(file_name, path = "data", batch_size = 10):
-=======
-
-def extract(file_name, path = "data", batch_size = 10):
-
->>>>>>> 5394ba81
     # load the ELMo model
     model = hub.Module("elmo", trainable = True)
             
@@ -73,23 +64,6 @@
                         as_dict = True
                         )["elmo"]
 
-<<<<<<< HEAD
-                # save the average ELMo features for every title+abstract
-                elmo_data = sess.run(tf.reduce_mean(embeddings, 1))
-            
-                # save ELMo features for the batch into a pickle file
-                temp_pickle_file_name = f"{file_name}_elmo_{i}.pickle"
-                full_path = os.path.join(path, temp_pickle_file_name)
-                with open(full_path, "wb") as pickle_out:
-                    pickle.dump(elmo_data, pickle_out)
-                
-                # remove reference to variables to save memory
-                del temp_pickle_file_name
-                del full_path
-                del batch
-                del embeddings
-                del elmo_data
-=======
                     # save the average ELMo features for every title+abstract
                     elmo_data = sess.run(tf.reduce_mean(embeddings, 1))
                 
@@ -99,37 +73,9 @@
                     np.savetxt(full_path, elmo_data, delimiter = ',')
                 except:
                     break
->>>>>>> 5394ba81
 
         print(f"ELMo processed {(i+1) * batch_size} papers...", end = "\r")
     
-<<<<<<< HEAD
-    # concatenate all batches into a single array 'elmo_batches'
-    elmo_batches = np.ones((1,1024))
-    for i in it.count():
-        temp_pickle_file_name = f"{file_name}_elmo_{i}.pickle"
-        full_path = os.path.join(path, temp_pickle_file_name)
-        try:
-            with open(full_path, "rb") as pickle_in:
-                batch = np.asarray(pickle.load(pickle_in))
-        except:
-            break
-        elmo_batches = np.vstack((elmo_batches, batch))
-
-    # save into a pickle file
-    full_path = os.path.join(path, f"{file_name}_elmo.pickle")
-    with open(full_path, "wb") as pickle_out:
-        pickle.dump(elmo_batches[1:, :], pickle_out)
-    
-    # remove all the temporary batch pickle files
-    for i in it.count():
-        temp_pickle_file_name = f"{file_name}_elmo_{i}.pickle"
-        full_path = os.path.join(path, temp_pickle_file_name)
-        try:
-            os.remove(full_path)
-        except:
-            break
-=======
     # ask user if they want to merge batches    
     cont = None
     while cont not in {'y','n'}:
@@ -158,6 +104,5 @@
                 os.remove(full_path)
             except:
                 break
->>>>>>> 5394ba81
 
     print("All done!" + " " * 100)