--- conflicted
+++ resolved
@@ -32,8 +32,6 @@
 
 def extract(file_name, path = "data", batch_size = 10,
         doomsday_clock = np.inf, confirmation = False):
-<<<<<<< HEAD
-=======
     ''' Extract ELMo features from file and store them as a csv file.
 
     INPUT:
@@ -45,7 +43,6 @@
                                 this is helpful when prototyping,
                                 as otherwise it'll merge whatever
                                 it has when aborting script'''
->>>>>>> e746eca3
     
     # load the ELMo model
     model = hub.Module("elmo", trainable = True)
@@ -96,18 +93,11 @@
                     temp_file_name = f"{file_name}_elmo_{i}.csv"
                     full_path = os.path.join(path, temp_file_name)
                     np.savetxt(full_path, elmo_data, delimiter = ',')
-<<<<<<< HEAD
-
-                    if countdown:
-                        doomsday_counter -= 1
-                except ValueError:
-=======
                     
                     # doomsday clock gets one step closer to doomsday
                     # if doomsday_clock == np.inf then this stays np.inf
                     doomsday_clock -= 1
-                except:
->>>>>>> e746eca3
+                except ValueError:
                     break
 
         print(f"ELMo processed {(i+1) * batch_size} papers...", end = "\r")
