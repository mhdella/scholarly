import cleaner
import elmo
import os
import sys
import itertools as it

# set list of file_names
if len(sys.argv) > 1:
    file_names = sys.argv[1:]
else:
    file_names = [f'arxiv_sample_{i}' for i in
        [1000, 5000, 10000, 25000, 50000, 100000, 200000, 500000, 750000]] + ['arxiv']

<<<<<<< HEAD
data_path = os.path.join("P:/", "Public Folder", "scholarly_data")
#data_path = os.path.join("/home", "leidem", "pCloudDrive", "Public Folder", "scholarly_data")
=======
#data_path = os.path.join("P:/", "Public Folder", "scholarly_data")
#data_path = os.path.join("/home", "leidem", "pCloudDrive", "Public Folder", "scholarly_data")

data_path = 'data'
>>>>>>> 1a39b29c

cleaner.setup(path = data_path)
elmo.download_elmo_model()

for file_name in file_names:
    print("------------------------------------")
    print(f"NOW PROCESSING: {file_name}")
    print("------------------------------------")
    output_path = os.path.join(data_path, f"{file_name}_elmo.csv")
    if not os.path.isfile(output_path):
        cleaner.clean(
            file_name = file_name, 
            path = data_path,
            lemm_batch_size = 1000,
            confirmation = True
            )
        elmo.extract(
            file_name = file_name,
            path = data_path,
            batch_size = 10,
            doomsday_clock = 75,
            confirmation = True
            )
    else:
        print(f"Already ELMo'd that one. Moving on...")<|MERGE_RESOLUTION|>--- conflicted
+++ resolved
@@ -11,15 +11,10 @@
     file_names = [f'arxiv_sample_{i}' for i in
         [1000, 5000, 10000, 25000, 50000, 100000, 200000, 500000, 750000]] + ['arxiv']
 
-<<<<<<< HEAD
 data_path = os.path.join("P:/", "Public Folder", "scholarly_data")
 #data_path = os.path.join("/home", "leidem", "pCloudDrive", "Public Folder", "scholarly_data")
-=======
-#data_path = os.path.join("P:/", "Public Folder", "scholarly_data")
-#data_path = os.path.join("/home", "leidem", "pCloudDrive", "Public Folder", "scholarly_data")
 
-data_path = 'data'
->>>>>>> 1a39b29c
+#data_path = 'data'
 
 cleaner.setup(path = data_path)
 elmo.download_elmo_model()
