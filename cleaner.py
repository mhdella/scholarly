--- conflicted
+++ resolved
@@ -124,12 +124,8 @@
     
     # save dataframe with categories
     full_path = os.path.join(path, f"{file_name}_cats.csv")
-<<<<<<< HEAD
     df['category'].to_csv(full_path, index = False, header = False,
         quoting = csv.QUOTE_ALL)
-=======
-    df['category'].to_csv(full_path, index = False, header = False)
->>>>>>> 797c7377
 
     del df, preclean_arr
 
