--- conflicted
+++ resolved
@@ -100,38 +100,7 @@
     predictions = np.asarray([multi_label_bins(prob, threshold) 
         for prob in probabilities])
     return f1_score(Y_train, predictions, average = 'micro')
-<<<<<<< HEAD
             
-
-# don't run the code below if we're just importing things from this file
-if __name__ == '__main__':
-
-    # set list of file_names
-    if len(sys.argv) > 1:
-        file_names = sys.argv[1:]
-    else:
-        file_names = [f'arxiv_sample_{i}' for i in
-            [1000, 5000, 10000, 25000, 50000, 200000]]
-
-    home_dir = str(Path.home())
-    data_path = os.path.join(home_dir, "pCloudDrive", "public_folder",
-        "scholarly_data")
-
-
-    ##### Hyperparameters #####
-
-    # multiplier for positive targets in binary cross entropy
-    # forces larger recall and smaller precision
-    # relu seem to need smaller pos_weight than tanh
-    POS_WEIGHT = 5
-    
-    # activation function for the hidden layers
-    ACTIVATION = 'relu'
-
-    # number of neurons in each hidden layer
-    NEURONS = [1024, 1024]
-=======
->>>>>>> 683aceeb
 
 def train_model(file_names, info, data_path = 'data', POS_WEIGHT = 5,
     ACTIVATION = 'elu', NEURONS = [1024, 1024], INPUT_DROPOUT = 0.2,
